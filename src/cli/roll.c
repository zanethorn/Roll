#include <stdio.h>
#include <stdlib.h>
#include <string.h>
#include <ctype.h>
#include "dice.h"

// Helper function to parse custom die definition from --die flag
int parse_die_definition(dice_context_t *ctx, const char *definition) {
    // Expected format: NAME={sides...} or NAME=definition
    const char *equals = strchr(definition, '=');
    if (!equals) {
        fprintf(stderr, "Error: --die format should be NAME={definition}, got '%s'\n", definition);
        return -1;
    }
    
    // Extract name
    size_t name_len = equals - definition;
    if (name_len == 0) {
        fprintf(stderr, "Error: --die requires a name before '='\n");
        return -1;
    }
    
    char *name = malloc(name_len + 1);
    strncpy(name, definition, name_len);
    name[name_len] = '\0';
    
    // Parse the definition part using our parser
    const char *def_str = equals + 1;
    
    // Create a temporary dice expression to parse the custom die
    size_t temp_expr_len = strlen(def_str) + 10;
    char *temp_expr = malloc(temp_expr_len);
    snprintf(temp_expr, temp_expr_len, "1d%s", def_str);
    
    // Parse the expression to extract custom die definition
    dice_ast_node_t *ast = dice_parse(ctx, temp_expr);
    free(temp_expr);
    
    if (!ast || ast->type != DICE_NODE_DICE_OP || ast->data.dice_op.dice_type != DICE_DICE_CUSTOM) {
        fprintf(stderr, "Error: invalid custom die definition '%s'\n", def_str);
        free(name);
        return -1;
    }
    
    if (!ast->data.dice_op.custom_die) {
        fprintf(stderr, "Error: could not parse custom die definition '%s'\n", def_str);
        free(name);
        return -1;
    }
    
    // Register the custom die
    const dice_custom_die_t *custom_die = ast->data.dice_op.custom_die;
    int result = dice_register_custom_die(ctx, name, custom_die->sides, custom_die->side_count);
    
    if (result != 0) {
        fprintf(stderr, "Error: failed to register custom die '%s': %s\n", 
                name, dice_get_error(ctx));
    }
    
    free(name);
    return result;
}

void print_usage(const char *program_name) {
    printf("Usage: %s [options] <dice_notation>\n", program_name);
    printf("  dice_notation: Standard RPG notation (e.g., '3d6', '1d20+5', '2d8-1')\n");
    printf("                 or custom dice notation (e.g., '1d{-1,0,1}', '1dF')\n");
    printf("  Options:\n");
    printf("    -h, --help        Show this help message\n");
    printf("    -v, --version     Show version information\n");
    printf("    -s, --seed N      Set random seed to N\n");
    printf("    -c, --count N     Roll N times\n");
<<<<<<< HEAD
    printf("    -t, --trace       Show individual dice results\n");
=======
    printf("    -i, --individual  Show individual dice results\n");
    printf("    --ast             Show AST (Abstract Syntax Tree) structure\n");
>>>>>>> b45dc087
    printf("    --die NAME=DEF    Define a named custom die\n");
    printf("\n");
    printf("  Custom Die Examples:\n");
    printf("    %s '1d{-1,0,1}'                    # Inline FATE die\n", program_name);
    printf("    %s '4dF'                          # FATE dice (auto-registered)\n", program_name);
    printf("    %s --die F={-1,0,1} '4dF'         # Named FATE dice (explicit)\n", program_name);
    printf("    %s --die HQ='{0:\"Skull\",1:\"Shield\"}' '1dHQ'  # Labeled dice\n", program_name);
    printf("    %s '1d{\"Earth\",\"Wind\",\"Fire\"}'      # String-only dice\n", program_name);
    printf("\n");
    printf("  Standard Examples:\n");
    printf("    %s 3d6        # Roll 3 six-sided dice\n", program_name);
    printf("    %s 1d20+5     # Roll 1 twenty-sided die with +5 modifier\n", program_name);
    printf("    %s -c 5 2d8   # Roll 2 eight-sided dice 5 times\n", program_name);
<<<<<<< HEAD
    printf("    %s -t 4d6     # Roll 4 six-sided dice, show individual results\n", program_name);
=======
    printf("    %s -i 4d6     # Roll 4 six-sided dice, show individual results\n", program_name);
    printf("    %s --ast '2+3*4'  # Show AST structure for complex expression\n", program_name);
>>>>>>> b45dc087
}

int main(int argc, char *argv[]) {
    uint32_t seed = 0;
    int count = 1;
<<<<<<< HEAD
    int show_trace = 0;
=======
    int show_individual = 0;
    int show_ast = 0;
>>>>>>> b45dc087
    char *dice_notation = NULL;
    
    // Create dice context for custom die support
    dice_context_t *ctx = dice_context_create(64 * 1024, DICE_FEATURE_ALL);
    if (!ctx) {
        fprintf(stderr, "Error: failed to create dice context\n");
        return 1;
    }
    
    // Parse command line arguments
    for (int i = 1; i < argc; i++) {
        if (strcmp(argv[i], "-h") == 0 || strcmp(argv[i], "--help") == 0) {
            print_usage(argv[0]);
            dice_context_destroy(ctx);
            return 0;
        } else if (strcmp(argv[i], "-v") == 0 || strcmp(argv[i], "--version") == 0) {
            printf("Roll %s - Universal Dice Rolling Library\n", dice_version());
            dice_context_destroy(ctx);
            return 0;
        } else if (strcmp(argv[i], "-s") == 0 || strcmp(argv[i], "--seed") == 0) {
            if (i + 1 < argc) {
                seed = (uint32_t)atol(argv[++i]);
            } else {
                fprintf(stderr, "Error: -s/--seed requires a number\n");
                dice_context_destroy(ctx);
                return 1;
            }
        } else if (strcmp(argv[i], "-c") == 0 || strcmp(argv[i], "--count") == 0) {
            if (i + 1 < argc) {
                count = atoi(argv[++i]);
                if (count <= 0) {
                    fprintf(stderr, "Error: count must be positive\n");
                    dice_context_destroy(ctx);
                    return 1;
                }
            } else {
                fprintf(stderr, "Error: -c/--count requires a number\n");
                dice_context_destroy(ctx);
                return 1;
            }
<<<<<<< HEAD
        } else if (strcmp(argv[i], "-t") == 0 || strcmp(argv[i], "--trace") == 0) {
            show_trace = 1;
=======
        } else if (strcmp(argv[i], "-i") == 0 || strcmp(argv[i], "--individual") == 0) {
            show_individual = 1;
        } else if (strcmp(argv[i], "--ast") == 0) {
            show_ast = 1;
>>>>>>> b45dc087
        } else if (strncmp(argv[i], "--die", 5) == 0) {
            const char *definition = NULL;
            if (argv[i][5] == '=') {
                // --die=NAME={...} format
                definition = &argv[i][6];
            } else if (strcmp(argv[i], "--die") == 0 && i + 1 < argc) {
                // --die NAME={...} format
                definition = argv[++i];
            } else {
                fprintf(stderr, "Error: --die requires a definition\n");
                dice_context_destroy(ctx);
                return 1;
            }
            
            if (parse_die_definition(ctx, definition) != 0) {
                dice_context_destroy(ctx);
                return 1;
            }
        } else if (argv[i][0] != '-') {
            if (dice_notation == NULL) {
                dice_notation = argv[i];
            } else {
                fprintf(stderr, "Error: multiple dice notations specified\n");
                dice_context_destroy(ctx);
                return 1;
            }
        } else {
            fprintf(stderr, "Error: unknown option %s\n", argv[i]);
            print_usage(argv[0]);
            dice_context_destroy(ctx);
            return 1;
        }
    }
    
    if (dice_notation == NULL) {
        fprintf(stderr, "Error: no dice notation specified\n");
        print_usage(argv[0]);
        dice_context_destroy(ctx);
        return 1;
    }
    
    // Set up RNG with seed
    dice_rng_vtable_t rng = dice_create_system_rng(seed);
    dice_context_set_rng(ctx, &rng);
    
    // If AST display is requested, parse and show AST structure
    if (show_ast) {
        dice_ast_node_t *ast = dice_parse(ctx, dice_notation);
        if (!ast) {
            fprintf(stderr, "Error: %s\n", dice_get_error(ctx));
            dice_context_destroy(ctx);
            return 1;
        }
        
        printf("AST structure for '%s':\n", dice_notation);
        dice_ast_visitor_t trace_visitor = dice_create_trace_visitor(stdout, "  ");
        dice_ast_traverse(ast, &trace_visitor);
        printf("\n");
        
        // Don't exit here - continue with rolling if not in AST-only mode
    }
    
    // Roll dice
    for (int i = 0; i < count; i++) {
        // Clear trace for each roll
        dice_clear_trace(ctx);
        
        dice_eval_result_t result = dice_roll_expression(ctx, dice_notation);
        if (!result.success) {
            fprintf(stderr, "Error: %s\n", dice_get_error(ctx));
            dice_context_destroy(ctx);
            return 1;
        }
        
        if (count > 1) {
            printf("Roll %d: %lld\n", i + 1, (long long)result.value);
        } else {
            printf("%lld\n", (long long)result.value);
        }
        
        // Show trace if requested
        if (show_trace) {
            dice_format_trace_stream(ctx, stdout);
        }
    }
    
    dice_context_destroy(ctx);
    return 0;
}<|MERGE_RESOLUTION|>--- conflicted
+++ resolved
@@ -70,12 +70,8 @@
     printf("    -v, --version     Show version information\n");
     printf("    -s, --seed N      Set random seed to N\n");
     printf("    -c, --count N     Roll N times\n");
-<<<<<<< HEAD
     printf("    -t, --trace       Show individual dice results\n");
-=======
-    printf("    -i, --individual  Show individual dice results\n");
     printf("    --ast             Show AST (Abstract Syntax Tree) structure\n");
->>>>>>> b45dc087
     printf("    --die NAME=DEF    Define a named custom die\n");
     printf("\n");
     printf("  Custom Die Examples:\n");
@@ -89,23 +85,15 @@
     printf("    %s 3d6        # Roll 3 six-sided dice\n", program_name);
     printf("    %s 1d20+5     # Roll 1 twenty-sided die with +5 modifier\n", program_name);
     printf("    %s -c 5 2d8   # Roll 2 eight-sided dice 5 times\n", program_name);
-<<<<<<< HEAD
     printf("    %s -t 4d6     # Roll 4 six-sided dice, show individual results\n", program_name);
-=======
-    printf("    %s -i 4d6     # Roll 4 six-sided dice, show individual results\n", program_name);
     printf("    %s --ast '2+3*4'  # Show AST structure for complex expression\n", program_name);
->>>>>>> b45dc087
 }
 
 int main(int argc, char *argv[]) {
     uint32_t seed = 0;
     int count = 1;
-<<<<<<< HEAD
     int show_trace = 0;
-=======
-    int show_individual = 0;
     int show_ast = 0;
->>>>>>> b45dc087
     char *dice_notation = NULL;
     
     // Create dice context for custom die support
@@ -146,15 +134,10 @@
                 dice_context_destroy(ctx);
                 return 1;
             }
-<<<<<<< HEAD
         } else if (strcmp(argv[i], "-t") == 0 || strcmp(argv[i], "--trace") == 0) {
             show_trace = 1;
-=======
-        } else if (strcmp(argv[i], "-i") == 0 || strcmp(argv[i], "--individual") == 0) {
-            show_individual = 1;
         } else if (strcmp(argv[i], "--ast") == 0) {
             show_ast = 1;
->>>>>>> b45dc087
         } else if (strncmp(argv[i], "--die", 5) == 0) {
             const char *definition = NULL;
             if (argv[i][5] == '=') {
